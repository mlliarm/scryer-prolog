:- module(arithmetic, [lsb/2, msb/2, number_to_rational/2,
                       number_to_rational/3,
                       rational_numerator_denominator/3]).

:- use_module(library(charsio), [write_term_to_chars/3]).
:- use_module(library(error)).
:- use_module(library(lists), [append/3, member/2]).

lsb(X, N) :-
    builtins:must_be_number(X, lsb/2),
    (   \+ integer(X) -> type_error(integer, X, lsb/2)
    ;   X < 1 -> domain_error(not_less_than_one, X, lsb/2)
    ;   builtins:can_be_number(N, lsb/2),
        X1 is X /\ (-X),
        msb_(X1, -1, N)
    ).

msb(X, N) :-
    builtins:must_be_number(X, msb/2),
    (   \+ integer(X) -> type_error(integer, X, msb/2)
    ;   X < 1 -> domain_error(not_less_than_one, X, msb/2)
    ;   builtins:can_be_number(N, msb/2),
        X1 is X >> 1,
        msb_(X1, 0, N)
    ).

msb_(0, N, N) :- !.
msb_(X, M, N) :-
    X1 is X >> 1,
    M1 is M + 1,
    msb_(X1, M1, N).

number_to_rational(Real0, Fraction) :-
<<<<<<< HEAD
    (   var(Real) -> instantiation_error(number_to_rational/2)
=======
    (   var(Real0) -> instantiation_error(number_to_rational/2)
>>>>>>> a3715802
    ;   Real0 = R1/R2 ->
        (   member(R, [R1, R2]), \+ number(R) ->
                type_error(number, R, number_to_rational/2)
        ;   Real = R1/R2
        )
    ;   number(Real0),
        Real = Real0/1
    ),
    number_to_rational(1.0e-6/1, Real, Fraction).

% If 0 <= Eps0 <= 1e-16 then the search is for "infinite" precision.
number_to_rational(Eps0, Real0, Fraction) :-
    (   var(Eps0) -> instantiation_error(number_to_rational/3)
    ;   Eps0 = E0/E1 ->
        (   member(E, [E0, E1]), \+ number(E) ->
                type_error(number, E, number_to_rational/3)
        ;   Eps = E0/E1
        )
    ;   number(Eps0),
        Eps = Eps0/1
    ),
    (   var(Real0) -> instantiation_error(number_to_rational/3)
    ;   Real0 = R1/R2 ->
        (   member(R, [R1, R2]), \+ number(R) ->
                type_error(number, R, number_to_rational/3)
        ;   Real = R1/R2
        )
    ;   number(Real0),
        Real = Real0/1
    ),
    E0/E1 = Eps,
    P0/Q0 = Real,
    S is sign(E0) * sign(E1),
    (   S < 0 -> domain_error(not_less_than_zero, Eps0, number_to_rational/3)
    ;   P1 is abs(P0),
        Q1 is abs(Q0),
        Qn1n is P1 * E1 - Q1 * E0,
        Qn1d is Q1 * E1,
        Qn1 = Qn1n/Qn1d,
        Qp1n is P1 * E1 + Q1 * E0,
        Qp1d = Qn1d,
        Qp1 = Qp1n/Qp1d,
        stern_brocot_(Qn1, Qp1, 0/1, 1/0, P2/Q2),
        P3 is sign(P0) * sign(Q0) * P2,
        Fraction is P3 rdiv Q2
    ).

number(X) :-
    (   integer(X)
    ;   float(X)
    ;   rational(X)
    ).

stern_brocot_(Qnn/Qnd, Qpn/Qpd, A/B, C/D, Fraction) :-
    Fn1 is A + C,
    Fd1 is B + D,
    simplify_fraction(Fn1/Fd1, Fn/Fd),
    S1 is sign(Fn * Qnd - Fd * Qnn),
    S2 is sign(Fn * Qpd - Fd * Qpn),
    (   S1 < 0 -> stern_brocot_(Qnn/Qnd, Qpn/Qpd, Fn/Fd, C/D, Fraction)
    ;   S2 > 0 -> stern_brocot_(Qnn/Qnd, Qpn/Qpd, A/B, Fn/Fd, Fraction)
    ;   Fraction = Fn/Fd
    ).

simplify_fraction(A0/B0, A/B) :-
    G is gcd(A0, B0),
    A is A0 div G,
    B is B0 div G.

rational_numerator_denominator(R, N, D) :-
    write_term_to_chars(R, [], Cs),
    append(Ns, [' ', r, d, i, v, ' '|Ds], Cs),
    number_chars(N, Ns),
    number_chars(D, Ds).<|MERGE_RESOLUTION|>--- conflicted
+++ resolved
@@ -31,11 +31,7 @@
     msb_(X1, M1, N).
 
 number_to_rational(Real0, Fraction) :-
-<<<<<<< HEAD
-    (   var(Real) -> instantiation_error(number_to_rational/2)
-=======
     (   var(Real0) -> instantiation_error(number_to_rational/2)
->>>>>>> a3715802
     ;   Real0 = R1/R2 ->
         (   member(R, [R1, R2]), \+ number(R) ->
                 type_error(number, R, number_to_rational/2)
