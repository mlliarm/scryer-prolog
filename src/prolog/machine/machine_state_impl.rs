--- conflicted
+++ resolved
@@ -120,22 +120,6 @@
         self.flags
     }
 
-<<<<<<< HEAD
-=======
-    pub(super) fn next_global_index(&self) -> usize {
-        max(
-            self.or_stack
-                .top()
-                .map(|or_fr| or_fr.global_index)
-                .unwrap_or(0),
-            self.and_stack
-                .top()
-                .map(|or_fr| or_fr.global_index)
-                .unwrap_or(0),
-        ) + 1
-    }
-
->>>>>>> 5ccd3345
     pub(crate) fn store(&self, addr: Addr) -> Addr {
         match addr {
             Addr::AttrVar(h) | Addr::HeapCell(h) => self.heap[h].as_addr(h),
@@ -3116,52 +3100,14 @@
     }
 
     pub(super) fn allocate(&mut self, num_cells: usize) {
-<<<<<<< HEAD
         let e = self.stack.allocate_and_frame(num_cells);
         let and_frame = self.stack.index_and_frame_mut(e);
-=======
-        let gi = self.next_global_index();
-//      let new_e = self.e + 1;
->>>>>>> 5ccd3345
 
         and_frame.prelude.e  = self.e;
         and_frame.prelude.cp = self.cp;
         
         self.e = e;
         self.p += 1;
-<<<<<<< HEAD
-=======
-
-/*
-        /* See issue #244 for an example of a program broken (at the
-           top level) by the inclusion of this code. A proper GC must determine if an
-           existing AND frame is safe to resize; the check here is not
-           enough.
-        */
-
-        if new_e < self.and_stack.len() {
-            let and_gi = self.and_stack[self.e].global_index;
-            let or_gi = self
-                .or_stack
-                .top()
-                .map(|or_fr| or_fr.global_index)
-                .unwrap_or(0);
-
-            if and_gi > or_gi {
-                self.and_stack[new_e].e = self.e;
-                self.and_stack[new_e].cp = self.cp;
-                self.and_stack[new_e].global_index = gi;
-
-                self.and_stack.resize(new_e, num_cells);
-                self.e = new_e;
-
-                return;
-            }
-        }
-*/
-        self.and_stack.push(gi, self.e, self.cp.clone(), num_cells);
-        self.e = self.and_stack.len() - 1;
->>>>>>> 5ccd3345
     }
 
     pub(super) fn deallocate(&mut self) {
@@ -3174,24 +3120,6 @@
         self.p += 1;
     }
 
-<<<<<<< HEAD
-=======
-    pub(super) fn pop_stack_frames(&mut self, e: usize) {
-	if self.and_stack.len() > e {
-            let and_gi = self.and_stack[e].global_index;
-            let or_gi = self
-                .or_stack
-                .top()
-                .map(|or_fr| or_fr.global_index)
-                .unwrap_or(0);
-
-            if and_gi > or_gi {
-                self.and_stack.truncate(e + 1);
-            }
-        }
-    }
-    
->>>>>>> 5ccd3345
     fn handle_call_clause(
         &mut self,
         indices: &mut IndexStore,
@@ -3308,7 +3236,6 @@
                 let b = self.stack.allocate_or_frame(n);
                 let or_frame = self.stack.index_or_frame_mut(b);
 
-<<<<<<< HEAD
                 or_frame.prelude.univ_prelude.num_cells = n;
                 or_frame.prelude.e = self.e;
                 or_frame.prelude.cp = self.cp;
@@ -3322,22 +3249,6 @@
                     self.attr_var_init.attr_var_queue.len();
                 or_frame.prelude.attr_var_init_bindings_b =
                     self.attr_var_init.bindings.len();
-=======
-                self.or_stack.push(
-                    gi,
-                    self.e,
-                    self.cp.clone(),
-                    self.attr_var_init.attr_var_queue.len(),
-                    self.attr_var_init.bindings.len(),
-                    self.b,
-                    self.p.clone() + 1,
-                    self.tr,
-                    self.pstr_tr,
-                    self.heap.h,
-                    self.b0,
-                    self.num_of_args,
-                );
->>>>>>> 5ccd3345
 
                 self.b = b;
 
@@ -3364,7 +3275,6 @@
                 let b = self.stack.allocate_or_frame(n);
                 let or_frame = self.stack.index_or_frame_mut(b);
 
-<<<<<<< HEAD
                 or_frame.prelude.univ_prelude.num_cells = n;
                 or_frame.prelude.e = self.e;
                 or_frame.prelude.cp = self.cp;
@@ -3378,32 +3288,11 @@
                     self.attr_var_init.attr_var_queue.len();
                 or_frame.prelude.attr_var_init_bindings_b =
                     self.attr_var_init.attr_var_queue.len();
-=======
-                self.or_stack.push(
-                    gi,
-                    self.e,
-                    self.cp.clone(),
-                    self.attr_var_init.attr_var_queue.len(),
-                    self.attr_var_init.bindings.len(),
-                    self.b,
-                    self.p.clone() + offset,
-                    self.tr,
-                    self.pstr_tr,
-                    self.heap.h,
-                    self.b0,
-                    self.num_of_args,
-                );
->>>>>>> 5ccd3345
 
                 self.b = b;
 
-<<<<<<< HEAD
                 for i in 1 .. n + 1  {
                     self.stack.index_or_frame_mut(b)[i-1] = self.registers[i].clone();
-=======
-                for i in 1 .. n + 1 {
-                    self.or_stack[b][i] = self.registers[i].clone();
->>>>>>> 5ccd3345
                 }
 
                 self.hb = self.heap.h;
