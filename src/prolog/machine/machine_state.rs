use prolog_parser::ast::*;
use prolog_parser::string_list::*;

use crate::prolog::clause_types::*;
use crate::prolog::forms::*;
use crate::prolog::machine::attributed_variables::*;
use crate::prolog::machine::copier::*;
use crate::prolog::machine::heap::*;
use crate::prolog::machine::machine_errors::*;
use crate::prolog::machine::machine_indices::*;
use crate::prolog::machine::modules::*;
use crate::prolog::machine::stack::*;
use crate::prolog::read::PrologStream;
use crate::prolog::rug::Integer;

use downcast::Any;

use std::cmp::Ordering;
use std::io::{stdout, Write};
use std::mem;
use std::ops::{Index, IndexMut};

pub struct Ball {
    pub(super) boundary: usize,   // ball.0
    pub(super) stub: MachineStub, // ball.1
}

impl Ball {
    pub(super) fn new() -> Self {
        Ball {
            boundary: 0,
            stub: MachineStub::new(),
        }
    }

    pub(super) fn reset(&mut self) {
        self.boundary = 0;
        self.stub.clear();
    }

    pub(super) fn take(&mut self) -> Ball {
        let boundary = self.boundary;
        self.boundary = 0;

        Ball {
            boundary,
            stub: mem::replace(&mut self.stub, vec![]),
        }
    }

    pub(super) fn copy_and_align(&self, h: usize) -> MachineStub {
        let diff = self.boundary as i64 - h as i64;
        let mut stub = vec![];

        for index in 0..self.stub.len() {
            let heap_value = self.stub[index].clone();

            stub.push(match heap_value {
                HeapCellValue::Addr(addr) => HeapCellValue::Addr(addr - diff),
                _ => heap_value,
            });
        }

        stub
    }
}

pub(super) struct CopyTerm<'a> {
    state: &'a mut MachineState,
}

impl<'a> CopyTerm<'a> {
    pub(super) fn new(state: &'a mut MachineState) -> Self {
        CopyTerm { state: state }
    }
}

impl<'a> Index<usize> for CopyTerm<'a> {
    type Output = HeapCellValue;

    fn index(&self, index: usize) -> &Self::Output {
        &self.state.heap[index]
    }
}

impl<'a> IndexMut<usize> for CopyTerm<'a> {
    fn index_mut(&mut self, index: usize) -> &mut Self::Output {
        &mut self.state.heap[index]
    }
}

// the ordinary, heap term copier, used by duplicate_term.
impl<'a> CopierTarget for CopyTerm<'a> {
    fn threshold(&self) -> usize {
        self.state.heap.h
    }

    fn push(&mut self, hcv: HeapCellValue) {
        self.state.heap.push(hcv);
    }

    fn store(&self, a: Addr) -> Addr {
        self.state.store(a)
    }

    fn deref(&self, a: Addr) -> Addr {
        self.state.deref(a)
    }

    fn stack(&mut self) -> &mut Stack {
        &mut self.state.stack
    }
}

pub(super) struct CopyBallTerm<'a> {
    stack: &'a mut Stack,
    heap: &'a mut Heap,
    heap_boundary: usize,
    stub: &'a mut MachineStub,
}

impl<'a> CopyBallTerm<'a> {
    pub(super) fn new(
        stack: &'a mut Stack,
        heap: &'a mut Heap,
        stub: &'a mut MachineStub,
    ) -> Self {
        let hb = heap.len();
        CopyBallTerm {
            stack,
            heap,
            heap_boundary: hb,
            stub,
        }
    }
}

impl<'a> Index<usize> for CopyBallTerm<'a> {
    type Output = HeapCellValue;

    fn index(&self, index: usize) -> &Self::Output {
        if index < self.heap_boundary {
            &self.heap[index]
        } else {
            let index = index - self.heap_boundary;
            &self.stub[index]
        }
    }
}

impl<'a> IndexMut<usize> for CopyBallTerm<'a> {
    fn index_mut(&mut self, index: usize) -> &mut Self::Output {
        if index < self.heap_boundary {
            &mut self.heap[index]
        } else {
            let index = index - self.heap_boundary;
            &mut self.stub[index]
        }
    }
}

// the ordinary, heap term copier, used by duplicate_term.
impl<'a> CopierTarget for CopyBallTerm<'a> {
    fn threshold(&self) -> usize {
        self.heap_boundary + self.stub.len()
    }

    fn push(&mut self, value: HeapCellValue) {
        self.stub.push(value);
    }

    fn store(&self, addr: Addr) -> Addr {
        match addr {
            Addr::HeapCell(h) | Addr::AttrVar(h) if h < self.heap_boundary => {
                self.heap[h].as_addr(h)
            }
            Addr::HeapCell(h) | Addr::AttrVar(h) => {
                let index = h - self.heap_boundary;
                self.stub[index].as_addr(h)
            }
            Addr::StackCell(fr, sc) => self.stack.index_and_frame(fr)[sc].clone(),
            addr => addr,
        }
    }

    fn deref(&self, mut addr: Addr) -> Addr {
        loop {
            let value = self.store(addr.clone());

            if value.is_ref() && value != addr {
                addr = value;
                continue;
            }

            return addr;
        }
    }

    fn stack(&mut self) -> &mut Stack {
        self.stack
    }
}

impl Index<RegType> for MachineState {
    type Output = Addr;

    fn index(&self, reg: RegType) -> &Self::Output {
        match reg {
            RegType::Temp(temp) => &self.registers[temp],
            RegType::Perm(perm) => {
                let e = self.e;
                &self.stack.index_and_frame(e)[perm]
            }
        }
    }
}

impl IndexMut<RegType> for MachineState {
    fn index_mut(&mut self, reg: RegType) -> &mut Self::Output {
        match reg {
            RegType::Temp(temp) => &mut self.registers[temp],
            RegType::Perm(perm) => {
                let e = self.e;
                &mut self.stack.index_and_frame_mut(e)[perm]
            }
        }
    }
}

pub type Registers = Vec<Addr>;

#[derive(Clone, Copy)]
pub(super) enum MachineMode {
    Read,
    Write,
}

pub struct MachineState {
    pub(super) s: usize,
    pub(super) p: CodePtr,
    pub(super) b: usize,
    pub(super) b0: usize,
    pub(super) e: usize,
    pub(super) num_of_args: usize,
    pub(super) cp: LocalCodePtr,
    pub(super) attr_var_init: AttrVarInitializer,
    pub(super) fail: bool,
    pub(crate) heap: Heap,
    pub(super) mode: MachineMode,
    pub(crate) stack: Stack,
    pub(super) registers: Registers,
    pub(super) trail: Vec<TrailRef>,
    pub(super) pstr_trail: Vec<(usize, StringList, usize)>, // b, String, trunc_pt
    pub(super) pstr_tr: usize,
    pub(super) tr: usize,
    pub(super) hb: usize,
    pub(super) block: usize, // an offset into the OR stack.
    pub(super) ball: Ball,
    pub(super) lifted_heap: Vec<HeapCellValue>,
    pub(super) interms: Vec<Number>, // intermediate numbers.
    pub(super) last_call: bool,
    pub(crate) heap_locs: HeapVarDict,
    pub(crate) flags: MachineFlags,
}

impl MachineState {
    pub(super) fn try_char_list(&self, addrs: Vec<Addr>) -> Result<String, MachineError> {
        let mut chars = String::new();
        let mut iter = addrs.iter();

        while let Some(addr) = iter.next() {
            match addr {
                &Addr::Con(Constant::String(ref s)) if self.flags.double_quotes.is_chars() => {
                    chars += s.borrow().as_str();

                    if iter.next().is_some() {
                        return Err(MachineError::type_error(ValidType::Character, addr.clone()));
                    }
                }
                &Addr::Con(Constant::Char(c)) => chars.push(c),
                &Addr::Con(Constant::Atom(ref name, _)) if name.as_str().len() == 1 => {
                    chars += name.as_str();
                }
                _ => return Err(MachineError::type_error(ValidType::Character, addr.clone())),
            }
        }

        Ok(chars)
    }

    pub(super) fn try_code_list(&self, addrs: Vec<Addr>) -> Result<Vec<u8>, MachineError> {
        let mut codes = vec![];
        let mut iter = addrs.iter();

        while let Some(addr) = iter.next() {
            match addr {
                &Addr::Con(Constant::String(ref s)) if self.flags.double_quotes.is_codes() => {
                    codes.extend(s.borrow().chars().map(|c| c as u8));

                    if iter.next().is_some() {
                        return Err(MachineError::representation_error(RepFlag::CharacterCode));
                    }
                }
                &Addr::Con(Constant::CharCode(c)) => codes.push(c),
                &Addr::Con(Constant::Integer(ref n)) => {
                    if let Some(c) = n.to_u8() {
                        codes.push(c);
                    } else {
                        return Err(MachineError::representation_error(RepFlag::CharacterCode));
                    }
                }
                _ => return Err(MachineError::representation_error(RepFlag::CharacterCode)),
            }
        }

        Ok(codes)
    }

    pub(super) fn call_at_index(&mut self, arity: usize, p: usize) {
        self.cp.assign_if_local(self.p.clone() + 1);
        self.num_of_args = arity;
        self.b0 = self.b;
        self.p = dir_entry!(p);
    }

    pub(super) fn execute_at_index(&mut self, arity: usize, p: usize) {
        self.num_of_args = arity;
        self.b0 = self.b;
        self.p = dir_entry!(p);
    }

    pub(super) fn module_lookup(
        &mut self,
        indices: &IndexStore,
        key: PredicateKey,
        module_name: ClauseName,
        last_call: bool,
    ) -> CallResult {
        let (name, arity) = key;

        if let Some(ref idx) = indices.get_code_index((name.clone(), arity), module_name.clone()) {
            match idx.0.borrow().0 {
                IndexPtr::Index(compiled_tl_index) => {
                    if last_call {
                        self.execute_at_index(arity, compiled_tl_index);
                    } else {
                        self.call_at_index(arity, compiled_tl_index);
                    }

                    return Ok(());
                }
                IndexPtr::DynamicUndefined => {
                    self.fail = true;
                    return Ok(());
                }
                _ => {}
            }
        }

        let h = self.heap.h;
        let stub = MachineError::functor_stub(name.clone(), arity);
        let err = MachineError::module_resolution_error(h, module_name, name, arity);

        return Err(self.error_form(err, stub));
    }
}

fn try_in_situ_lookup(name: ClauseName, arity: usize, indices: &IndexStore) -> Option<usize> {
    match indices.in_situ_code_dir.get(&(name.clone(), arity)) {
        Some(p) => Some(*p),
        None => match indices.code_dir.get(&(name, arity)) {
            Some(ref idx) => {
                if let &IndexPtr::Index(p) = &idx.0.borrow().0 {
                    Some(p)
                } else {
                    None
                }
            }
            _ => None,
        },
    }
}

fn try_in_situ(
    machine_st: &mut MachineState,
    name: ClauseName,
    arity: usize,
    indices: &IndexStore,
    last_call: bool,
) -> CallResult {
    if let Some(p) = try_in_situ_lookup(name.clone(), arity, indices) {
        if last_call {
            machine_st.execute_at_index(arity, p);
        } else {
            machine_st.call_at_index(arity, p);
        }

        machine_st.p = in_situ_dir_entry!(p);
        Ok(())
    } else {
        let stub = MachineError::functor_stub(name.clone(), arity);
        let h = machine_st.heap.h;
        let key = ExistenceError::Procedure(name, arity);

        Err(machine_st.error_form(MachineError::existence_error(h, key), stub))
    }
}

pub(crate) type CallResult = Result<(), Vec<HeapCellValue>>;

pub(crate) trait CallPolicy: Any {
    fn retry_me_else(&mut self, machine_st: &mut MachineState, offset: usize) -> CallResult {
        let b = machine_st.b;
        let n = machine_st.stack.index_or_frame(b).prelude.univ_prelude.num_cells;

        for i in 1 .. n + 1 {
            machine_st.registers[i] = machine_st.stack.index_or_frame(b)[i-1].clone();
        }

        machine_st.num_of_args = n;
        machine_st.e = machine_st.stack.index_or_frame(b).prelude.e;
        machine_st.cp = machine_st.stack.index_or_frame(b).prelude.cp;

<<<<<<< HEAD
        machine_st.stack.index_or_frame_mut(b).prelude.bp = machine_st.p.clone() + offset;
=======
        machine_st.or_stack[b].bp = machine_st.p.clone() + offset;
>>>>>>> 5ccd3345

        let old_tr = machine_st.stack.index_or_frame(b).prelude.tr;
        let curr_tr = machine_st.tr;

        machine_st.unwind_trail(old_tr, curr_tr);
        machine_st.tr = machine_st.stack.index_or_frame(b).prelude.tr;

        machine_st.trail.truncate(machine_st.tr);

        let old_pstr_tr = machine_st.stack.index_or_frame(b).prelude.pstr_tr;
        let curr_pstr_tr = machine_st.pstr_tr;

        machine_st.unwind_pstr_trail(old_pstr_tr, curr_pstr_tr);
        machine_st.pstr_tr = machine_st.stack.index_or_frame(b).prelude.pstr_tr;

        machine_st.pstr_trail.truncate(machine_st.pstr_tr);

        machine_st.heap.truncate(machine_st.stack.index_or_frame(b).prelude.h);

        let attr_var_init_queue_b = machine_st.stack.index_or_frame(b).prelude.attr_var_init_queue_b;
        let attr_var_init_bindings_b = machine_st.stack.index_or_frame(b).prelude.attr_var_init_bindings_b;

<<<<<<< HEAD
        machine_st.attr_var_init.backtrack(attr_var_init_queue_b, attr_var_init_bindings_b);
=======
        let attr_var_init_queue_b = machine_st.or_stack[b].attr_var_init_queue_b;
        let attr_var_init_bindings_b = machine_st.or_stack[b].attr_var_init_bindings_b;

        machine_st.attr_var_init.backtrack(
            attr_var_init_queue_b,
            attr_var_init_bindings_b,
        );
>>>>>>> 5ccd3345

        machine_st.hb = machine_st.heap.h;
        machine_st.p += 1;

        Ok(())
    }

    fn retry(&mut self, machine_st: &mut MachineState, offset: usize) -> CallResult {
        let b = machine_st.b;
        let n = machine_st.stack.index_or_frame(b).prelude.univ_prelude.num_cells;

        for i in 1 .. n + 1 {
            machine_st.registers[i] = machine_st.stack.index_or_frame(b)[i-1].clone();
        }

        machine_st.num_of_args = n;
        machine_st.e = machine_st.stack.index_or_frame(b).prelude.e;
        machine_st.cp = machine_st.stack.index_or_frame(b).prelude.cp;

<<<<<<< HEAD
        machine_st.stack.index_or_frame_mut(b).prelude.bp = machine_st.p.clone() + 1;
=======
        machine_st.or_stack[b].bp = machine_st.p.clone() + 1;
>>>>>>> 5ccd3345

        let old_tr = machine_st.stack.index_or_frame(b).prelude.tr;
        let curr_tr = machine_st.tr;

        machine_st.unwind_trail(old_tr, curr_tr);
        machine_st.tr = machine_st.stack.index_or_frame(b).prelude.tr;

        machine_st.trail.truncate(machine_st.tr);

        let old_pstr_tr = machine_st.stack.index_or_frame(b).prelude.pstr_tr;
        let curr_pstr_tr = machine_st.pstr_tr;

        machine_st.unwind_pstr_trail(old_pstr_tr, curr_pstr_tr);
        machine_st.pstr_tr = machine_st.stack.index_or_frame(b).prelude.pstr_tr;

        machine_st.pstr_trail.truncate(machine_st.pstr_tr);
<<<<<<< HEAD

        machine_st.heap.truncate(machine_st.stack.index_or_frame(b).prelude.h);

        let attr_var_init_queue_b = machine_st.stack.index_or_frame(b).prelude.attr_var_init_queue_b;
        let attr_var_init_bindings_b = machine_st.stack.index_or_frame(b).prelude.attr_var_init_bindings_b;

        machine_st.attr_var_init.backtrack(attr_var_init_queue_b, attr_var_init_bindings_b);
=======
        machine_st.heap.truncate(machine_st.or_stack[b].h);

        let attr_var_init_queue_b = machine_st.or_stack[b].attr_var_init_queue_b;
        let attr_var_init_bindings_b = machine_st.or_stack[b].attr_var_init_bindings_b;

        machine_st.attr_var_init.backtrack(
            attr_var_init_queue_b,
            attr_var_init_bindings_b,
        );
>>>>>>> 5ccd3345

        machine_st.hb = machine_st.heap.h;
        machine_st.p += offset;

        Ok(())
    }

    fn trust(&mut self, machine_st: &mut MachineState, offset: usize) -> CallResult {
        let b = machine_st.b;
        let n = machine_st.stack.index_or_frame(b).prelude.univ_prelude.num_cells;

        for i in 1 .. n + 1 {
            machine_st.registers[i] = machine_st.stack.index_or_frame(b)[i-1].clone();
        }

        let old_e = machine_st.e;
        
        machine_st.num_of_args = n;
        machine_st.e = machine_st.stack.index_or_frame(b).prelude.e;
        machine_st.cp = machine_st.stack.index_or_frame(b).prelude.cp;

        let old_tr = machine_st.stack.index_or_frame(b).prelude.tr;
        let curr_tr = machine_st.tr;

        machine_st.unwind_trail(old_tr, curr_tr);
        machine_st.tr = machine_st.stack.index_or_frame(b).prelude.tr;

        machine_st.pop_stack_frames(old_e);

        machine_st.trail.truncate(machine_st.tr);

        let old_pstr_tr = machine_st.stack.index_or_frame(b).prelude.pstr_tr;
        let curr_pstr_tr = machine_st.pstr_tr;

        machine_st.unwind_pstr_trail(old_pstr_tr, curr_pstr_tr);
        machine_st.pstr_tr = machine_st.stack.index_or_frame(b).prelude.pstr_tr;

        machine_st.pstr_trail.truncate(machine_st.pstr_tr);
<<<<<<< HEAD

        machine_st.heap.truncate(machine_st.stack.index_or_frame(b).prelude.h);

        let attr_var_init_queue_b = machine_st.stack.index_or_frame(b).prelude.attr_var_init_queue_b;
        let attr_var_init_bindings_b = machine_st.stack.index_or_frame(b).prelude.attr_var_init_bindings_b;
=======
        machine_st.heap.truncate(machine_st.or_stack[b].h);

        let attr_var_init_queue_b = machine_st.or_stack[b].attr_var_init_queue_b;
        let attr_var_init_bindings_b = machine_st.or_stack[b].attr_var_init_bindings_b;

        machine_st.attr_var_init.backtrack(
            attr_var_init_queue_b,
            attr_var_init_bindings_b,
        );
>>>>>>> 5ccd3345

        machine_st.attr_var_init.backtrack(attr_var_init_queue_b, attr_var_init_bindings_b);

<<<<<<< HEAD
        machine_st.b = machine_st.stack.index_or_frame(b).prelude.b;
        machine_st.truncate_stack();

=======
>>>>>>> 5ccd3345
        machine_st.hb = machine_st.heap.h;
        machine_st.p += offset;

        Ok(())
    }

    fn trust_me(&mut self, machine_st: &mut MachineState) -> CallResult {
        let b = machine_st.b;
        let n = machine_st.stack.index_or_frame(b).prelude.univ_prelude.num_cells;

        for i in 1 .. n + 1 {
            machine_st.registers[i] = machine_st.stack.index_or_frame(b)[i-1].clone();
        }

        let old_e = machine_st.e;

        machine_st.num_of_args = n;
        machine_st.e = machine_st.stack.index_or_frame(b).prelude.e;
        machine_st.cp = machine_st.stack.index_or_frame(b).prelude.cp;

        let old_tr = machine_st.stack.index_or_frame(b).prelude.tr;
        let curr_tr = machine_st.tr;

        machine_st.unwind_trail(old_tr, curr_tr);
        machine_st.tr = machine_st.stack.index_or_frame(b).prelude.tr;

        machine_st.pop_stack_frames(old_e);

        machine_st.trail.truncate(machine_st.tr);

        let old_pstr_tr = machine_st.stack.index_or_frame(b).prelude.pstr_tr;
        let curr_pstr_tr = machine_st.pstr_tr;

        machine_st.unwind_pstr_trail(old_pstr_tr, curr_pstr_tr);
<<<<<<< HEAD
        machine_st.pstr_tr = machine_st.stack.index_or_frame(b).prelude.pstr_tr;
=======
>>>>>>> 5ccd3345

        machine_st.pstr_tr = machine_st.or_stack[b].pstr_tr;
        machine_st.pstr_trail.truncate(machine_st.pstr_tr);

<<<<<<< HEAD
        machine_st.heap.truncate(machine_st.stack.index_or_frame(b).prelude.h);
=======
        machine_st.heap.truncate(machine_st.or_stack[b].h);

        let attr_var_init_queue_b = machine_st.or_stack[b].attr_var_init_queue_b;
        let attr_var_init_bindings_b = machine_st.or_stack[b].attr_var_init_bindings_b;

        machine_st.attr_var_init.backtrack(
            attr_var_init_queue_b,
            attr_var_init_bindings_b,
        );
>>>>>>> 5ccd3345

        let attr_var_init_queue_b = machine_st.stack.index_or_frame(b).prelude.attr_var_init_queue_b;
        let attr_var_init_bindings_b = machine_st.stack.index_or_frame(b).prelude.attr_var_init_bindings_b;

<<<<<<< HEAD
        machine_st.attr_var_init.backtrack(attr_var_init_queue_b, attr_var_init_bindings_b);

        machine_st.b = machine_st.stack.index_or_frame(b).prelude.b;
        machine_st.truncate_stack();
        
=======
>>>>>>> 5ccd3345
        machine_st.hb = machine_st.heap.h;
        machine_st.p += 1;

        Ok(())
    }

    fn context_call(
        &mut self,
        machine_st: &mut MachineState,
        name: ClauseName,
        arity: usize,
        idx: CodeIndex,
        indices: &mut IndexStore,
    ) -> CallResult {
        if machine_st.last_call {
            self.try_execute(machine_st, name, arity, idx, indices)
        } else {
            self.try_call(machine_st, name, arity, idx, indices)
        }
    }

    fn try_call(
        &mut self,
        machine_st: &mut MachineState,
        name: ClauseName,
        arity: usize,
        idx: CodeIndex,
        indices: &IndexStore,
    ) -> CallResult {
        match idx.0.borrow().0 {
            IndexPtr::DynamicUndefined =>
                machine_st.fail = true,
            IndexPtr::Undefined =>
                return try_in_situ(machine_st, name, arity, indices, false),
            IndexPtr::Index(compiled_tl_index) => {
                machine_st.call_at_index(arity, compiled_tl_index)
            }
        }

        Ok(())
    }

    fn try_execute(
        &mut self,
        machine_st: &mut MachineState,
        name: ClauseName,
        arity: usize,
        idx: CodeIndex,
        indices: &IndexStore,
    ) -> CallResult {
        match idx.0.borrow().0 {
            IndexPtr::DynamicUndefined =>
                machine_st.fail = true,
            IndexPtr::Undefined =>
                return try_in_situ(machine_st, name, arity, indices, true),
            IndexPtr::Index(compiled_tl_index) => {
                machine_st.execute_at_index(arity, compiled_tl_index)
            }
        }

        Ok(())
    }

    fn call_builtin(
        &mut self,
        machine_st: &mut MachineState,
        ct: &BuiltInClauseType,
        indices: &mut IndexStore,
        parsing_stream: &mut PrologStream,
    ) -> CallResult {
        match ct {
            &BuiltInClauseType::AcyclicTerm => {
                let addr = machine_st[temp_v!(1)].clone();
                machine_st.fail = machine_st.is_cyclic_term(addr);
                return_from_clause!(machine_st.last_call, machine_st)
            }
            &BuiltInClauseType::Arg => {
                machine_st.try_arg()?;
                return_from_clause!(machine_st.last_call, machine_st)
            }
            &BuiltInClauseType::Compare => {
                let a1 = machine_st[temp_v!(1)].clone();
                let a2 = machine_st[temp_v!(2)].clone();
                let a3 = machine_st[temp_v!(3)].clone();

                let c = match machine_st.compare_term_test(&a2, &a3) {
                    Ordering::Greater => {
                        let spec = fetch_atom_op_spec(clause_name!(">"), None, &indices.op_dir);
                        Addr::Con(Constant::Atom(clause_name!(">"), spec))
                    }
                    Ordering::Equal => {
                        let spec = fetch_atom_op_spec(clause_name!("="), None, &indices.op_dir);
                        Addr::Con(Constant::Atom(clause_name!("="), spec))
                    }
                    Ordering::Less => {
                        let spec = fetch_atom_op_spec(clause_name!("<"), None, &indices.op_dir);
                        Addr::Con(Constant::Atom(clause_name!("<"), spec))
                    }
                };

                machine_st.unify(a1, c);
                return_from_clause!(machine_st.last_call, machine_st)
            }
            &BuiltInClauseType::CompareTerm(qt) => {
                machine_st.compare_term(qt);
                return_from_clause!(machine_st.last_call, machine_st)
            }
            &BuiltInClauseType::CyclicTerm => {
                let addr = machine_st[temp_v!(1)].clone();
                machine_st.fail = !machine_st.is_cyclic_term(addr);
                return_from_clause!(machine_st.last_call, machine_st)
            }
            &BuiltInClauseType::Nl => {
                let mut stdout = stdout();

                write!(stdout, "\n").unwrap();
                stdout.flush().unwrap();
                return_from_clause!(machine_st.last_call, machine_st)
            }
            &BuiltInClauseType::Read => {
                match machine_st.read(parsing_stream, indices.atom_tbl.clone(), &indices.op_dir) {
                    Ok(offset) => {
                        let addr = machine_st[temp_v!(1)].clone();
                        machine_st.unify(addr, Addr::HeapCell(offset.heap_loc));
                    }
                    Err(e) => {
                        let h = machine_st.heap.h;
                        let stub = MachineError::functor_stub(clause_name!("read"), 1);
                        let err = MachineError::syntax_error(h, e);
                        let err = machine_st.error_form(err, stub);

                        return Err(err);
                    }
                };

                return_from_clause!(machine_st.last_call, machine_st)
            }
            &BuiltInClauseType::CopyTerm => {
                machine_st.copy_term(AttrVarPolicy::DeepCopy);
                return_from_clause!(machine_st.last_call, machine_st)
            }
            &BuiltInClauseType::Eq => {
                let a1 = machine_st[temp_v!(1)].clone();
                let a2 = machine_st[temp_v!(2)].clone();

                machine_st.fail = machine_st.eq_test(a1, a2);
                return_from_clause!(machine_st.last_call, machine_st)
            }
            &BuiltInClauseType::Ground => {
                machine_st.fail = machine_st.ground_test();
                return_from_clause!(machine_st.last_call, machine_st)
            }
            &BuiltInClauseType::Functor => {
                machine_st.try_functor(&indices)?;
                return_from_clause!(machine_st.last_call, machine_st)
            }
            &BuiltInClauseType::NotEq => {
                let a1 = machine_st[temp_v!(1)].clone();
                let a2 = machine_st[temp_v!(2)].clone();

                machine_st.fail = if let Ordering::Equal = machine_st.compare_term_test(&a1, &a2) {
                    true
                } else {
                    false
                };

                return_from_clause!(machine_st.last_call, machine_st)
            }
            &BuiltInClauseType::PartialString => {
                let s = machine_st.try_string_list(temp_v!(1))?;
                let a2 = machine_st[temp_v!(2)].clone();

                s.set_expandable(true);
                machine_st.write_constant_to_var(a2, Constant::String(s));

                return_from_clause!(machine_st.last_call, machine_st)
            }
            &BuiltInClauseType::Sort => {
                machine_st.check_sort_errors()?;

                let stub = MachineError::functor_stub(clause_name!("sort"), 2);
                let mut list = machine_st.try_from_list(temp_v!(1), stub)?;

                list.sort_unstable_by(|a1, a2| machine_st.compare_term_test(a1, a2));
                machine_st.term_dedup(&mut list);

                let heap_addr = Addr::HeapCell(machine_st.heap.to_list(list.into_iter()));

                let r2 = machine_st[temp_v!(2)].clone();
                machine_st.unify(r2, heap_addr);

                return_from_clause!(machine_st.last_call, machine_st)
            }
            &BuiltInClauseType::KeySort => {
                machine_st.check_keysort_errors()?;

                let stub = MachineError::functor_stub(clause_name!("keysort"), 2);
                let list = machine_st.try_from_list(temp_v!(1), stub)?;
                let mut key_pairs = Vec::new();

                for val in list {
                    let key = machine_st.project_onto_key(val.clone())?;
                    key_pairs.push((key, val.clone()));
                }

                key_pairs.sort_by(|a1, a2| machine_st.compare_term_test(&a1.0, &a2.0));

                let key_pairs = key_pairs.into_iter().map(|kp| kp.1);
                let heap_addr = Addr::HeapCell(machine_st.heap.to_list(key_pairs));

                let r2 = machine_st[temp_v!(2)].clone();
                machine_st.unify(r2, heap_addr);

                return_from_clause!(machine_st.last_call, machine_st)
            }
            &BuiltInClauseType::Is(r, ref at) => {
                let a1 = machine_st[r].clone();
                let a2 = machine_st.get_number(at)?;

                machine_st.unify(a1, Addr::Con(a2.to_constant()));
                return_from_clause!(machine_st.last_call, machine_st)
            }
        }
    }

    fn compile_hook(
        &mut self,
        machine_st: &mut MachineState,
        hook: &CompileTimeHook,
    ) -> CallResult {
        machine_st.cp = LocalCodePtr::TopLevel(0, 0);

        machine_st.num_of_args = hook.arity();
        machine_st.b0 = machine_st.b;

        machine_st.p = match hook {
            CompileTimeHook::UserTermExpansion | CompileTimeHook::TermExpansion => {
                CodePtr::Local(LocalCodePtr::UserTermExpansion(0))
            }
            CompileTimeHook::UserGoalExpansion | CompileTimeHook::GoalExpansion => {
                CodePtr::Local(LocalCodePtr::UserGoalExpansion(0))
            }
        };

        Ok(())
    }

    fn call_n(
        &mut self,
        machine_st: &mut MachineState,
        arity: usize,
        indices: &mut IndexStore,
        parsing_stream: &mut PrologStream,
    ) -> CallResult {
        if let Some((name, arity)) = machine_st.setup_call_n(arity) {
            match ClauseType::from(name.clone(), arity, None) {
                ClauseType::CallN => {
                    machine_st.handle_internal_call_n(arity);

                    if machine_st.fail {
                        return Ok(());
                    }

                    machine_st.p = CodePtr::CallN(arity, machine_st.p.local(), machine_st.last_call);
                }
                ClauseType::BuiltIn(built_in) => {
                    machine_st.setup_built_in_call(built_in.clone());
                    self.call_builtin(machine_st, &built_in, indices, parsing_stream)?;
                }
                ClauseType::Inlined(inlined) => {
                    machine_st.execute_inlined(&inlined);

                    if machine_st.last_call {
                        machine_st.p = CodePtr::Local(machine_st.cp);
                    }
                }
                ClauseType::Op(..) | ClauseType::Named(..) => {
                    let module = name.owning_module();

                    if let Some(idx) = indices.get_code_index((name.clone(), arity), module) {
                        self.context_call(machine_st, name, arity, idx, indices)?;
                    } else {
                        try_in_situ(machine_st, name, arity, indices, machine_st.last_call)?;
                    }
                }
                ClauseType::Hook(_) | ClauseType::System(_) => {
                    let name = Addr::Con(Constant::Atom(name, None));
                    let stub = MachineError::functor_stub(clause_name!("call"), arity + 1);

                    return Err(machine_st
                        .error_form(MachineError::type_error(ValidType::Callable, name), stub));
                }
            };
        }

        Ok(())
    }
}

impl CallPolicy for CWILCallPolicy {
    fn context_call(
        &mut self,
        machine_st: &mut MachineState,
        name: ClauseName,
        arity: usize,
        idx: CodeIndex,
        indices: &mut IndexStore,
    ) -> CallResult {
        self.prev_policy
            .context_call(machine_st, name, arity, idx, indices)?;
        self.increment(machine_st)
    }

    fn retry_me_else(&mut self, machine_st: &mut MachineState, offset: usize) -> CallResult {
        self.prev_policy.retry_me_else(machine_st, offset)?;
        self.increment(machine_st)
    }

    fn retry(&mut self, machine_st: &mut MachineState, offset: usize) -> CallResult {
        self.prev_policy.retry(machine_st, offset)?;
        self.increment(machine_st)
    }

    fn trust_me(&mut self, machine_st: &mut MachineState) -> CallResult {
        self.prev_policy.trust_me(machine_st)?;
        self.increment(machine_st)
    }

    fn trust(&mut self, machine_st: &mut MachineState, offset: usize) -> CallResult {
        self.prev_policy.trust(machine_st, offset)?;
        self.increment(machine_st)
    }

    fn call_builtin(
        &mut self,
        machine_st: &mut MachineState,
        ct: &BuiltInClauseType,
        indices: &mut IndexStore,
        parsing_stream: &mut PrologStream,
    ) -> CallResult {
        self.prev_policy
            .call_builtin(machine_st, ct, indices, parsing_stream)?;
        self.increment(machine_st)
    }

    fn call_n(
        &mut self,
        machine_st: &mut MachineState,
        arity: usize,
        indices: &mut IndexStore,
        parsing_stream: &mut PrologStream,
    ) -> CallResult {
        self.prev_policy
            .call_n(machine_st, arity, indices, parsing_stream)?;
        self.increment(machine_st)
    }
}

downcast!(dyn CallPolicy);

pub(crate) struct DefaultCallPolicy {}

impl CallPolicy for DefaultCallPolicy {}

pub(crate) struct CWILCallPolicy {
    pub(crate) prev_policy: Box<dyn CallPolicy>,
    count: Integer,
    limits: Vec<(Integer, usize)>,
    inference_limit_exceeded: bool,
}

impl CWILCallPolicy {
    pub(crate) fn new_in_place(policy: &mut Box<dyn CallPolicy>) {
        let mut prev_policy: Box<dyn CallPolicy> = Box::new(DefaultCallPolicy {});
        mem::swap(&mut prev_policy, policy);

        let new_policy = CWILCallPolicy {
            prev_policy,
            count: Integer::from(0),
            limits: vec![],
            inference_limit_exceeded: false,
        };
        *policy = Box::new(new_policy);
    }

    fn increment(&mut self, machine_st: &MachineState) -> CallResult {
        if self.inference_limit_exceeded || machine_st.ball.stub.len() > 0 {
            return Ok(());
        }

        if let Some(&(ref limit, bp)) = self.limits.last() {
            if self.count == *limit {
                self.inference_limit_exceeded = true;
                return Err(functor!(
                    "inference_limit_exceeded",
                    1,
                    [HeapCellValue::Addr(Addr::Con(Constant::Usize(bp)))]
                ));
            } else {
                self.count += 1;
            }
        }

        Ok(())
    }

    pub(crate) fn add_limit(&mut self, mut limit: Integer, b: usize) -> &Integer {
        limit += &self.count;

        match self.limits.last().cloned() {
            Some((ref inner_limit, _)) if *inner_limit <= limit => {}
            _ => self.limits.push((limit, b)),
        };

        &self.count
    }

    pub(crate) fn remove_limit(&mut self, b: usize) -> &Integer {
        if let Some((_, bp)) = self.limits.last().cloned() {
            if bp == b {
                self.limits.pop();
            }
        }

        &self.count
    }

    pub(crate) fn is_empty(&self) -> bool {
        self.limits.is_empty()
    }

    pub(crate) fn into_inner(&mut self) -> Box<dyn CallPolicy> {
        let mut new_inner: Box<dyn CallPolicy> = Box::new(DefaultCallPolicy {});
        mem::swap(&mut self.prev_policy, &mut new_inner);
        new_inner
    }
}

pub(crate) trait CutPolicy: Any {
    // returns true iff we fail or cut redirected the MachineState's p itself
    fn cut(&mut self, _: &mut MachineState, _: RegType) -> bool;
}

downcast!(dyn CutPolicy);

fn cut_body(machine_st: &mut MachineState, addr: Addr) -> bool {
    let b = machine_st.b;

    if let Addr::Con(Constant::Usize(b0)) = addr {
        if b > b0 {
            machine_st.b = b0;
            machine_st.tidy_trail();
            machine_st.tidy_pstr_trail();
            machine_st.truncate_stack();
        }
    } else {
        machine_st.fail = true;
        return true;
    }

    false
}

pub(crate) struct DefaultCutPolicy {}

pub(super) fn deref_cut(machine_st: &mut MachineState, r: RegType) {
    let addr = machine_st.store(machine_st.deref(machine_st[r].clone()));
    cut_body(machine_st, addr);
}

impl CutPolicy for DefaultCutPolicy {
    fn cut(&mut self, machine_st: &mut MachineState, r: RegType) -> bool {
        let addr = machine_st[r].clone();
        cut_body(machine_st, addr)
    }
}

pub(crate) struct SCCCutPolicy {
    // locations of cleaners, cut points, the previous block
    cont_pts: Vec<(Addr, usize, usize)>,
    r_c_w_h: usize,
    r_c_wo_h: usize,
}

impl SCCCutPolicy {
    pub(crate) fn new(r_c_w_h: usize, r_c_wo_h: usize) -> Self {
        SCCCutPolicy {
            cont_pts: vec![],
            r_c_w_h,
            r_c_wo_h,
        }
    }

    pub(crate) fn out_of_cont_pts(&self) -> bool {
        self.cont_pts.is_empty()
    }

    pub(crate) fn push_cont_pt(&mut self, addr: Addr, b: usize, prev_b: usize) {
        self.cont_pts.push((addr, b, prev_b));
    }

    pub(crate) fn pop_cont_pt(&mut self) -> Option<(Addr, usize, usize)> {
        self.cont_pts.pop()
    }

    fn run_cleaners(&self, machine_st: &mut MachineState) -> bool {
        if let Some(&(_, b_cutoff, prev_block)) = self.cont_pts.last() {
            if machine_st.b < b_cutoff {
                let (idx, arity) = if machine_st.block < prev_block {
                    (self.r_c_w_h, 0)
                } else {
                    machine_st[temp_v!(1)] = Addr::Con(Constant::Usize(b_cutoff));
                    (self.r_c_wo_h, 1)
                };

                if machine_st.last_call {
                    machine_st.execute_at_index(arity, idx);
                } else {
                    machine_st.call_at_index(arity, idx);
                }

                return true;
            }
        }

        false
    }
}

impl CutPolicy for SCCCutPolicy {
    fn cut(&mut self, machine_st: &mut MachineState, r: RegType) -> bool {
        let b = machine_st.b;

        if let Addr::Con(Constant::Usize(b0)) = machine_st[r].clone() {
            if b > b0 {
                machine_st.b = b0;
                machine_st.tidy_trail();
                machine_st.tidy_pstr_trail();
            }
        } else {
            machine_st.fail = true;
            return true;
        }

        self.run_cleaners(machine_st)
    }
}<|MERGE_RESOLUTION|>--- conflicted
+++ resolved
@@ -421,11 +421,7 @@
         machine_st.e = machine_st.stack.index_or_frame(b).prelude.e;
         machine_st.cp = machine_st.stack.index_or_frame(b).prelude.cp;
 
-<<<<<<< HEAD
         machine_st.stack.index_or_frame_mut(b).prelude.bp = machine_st.p.clone() + offset;
-=======
-        machine_st.or_stack[b].bp = machine_st.p.clone() + offset;
->>>>>>> 5ccd3345
 
         let old_tr = machine_st.stack.index_or_frame(b).prelude.tr;
         let curr_tr = machine_st.tr;
@@ -447,18 +443,11 @@
 
         let attr_var_init_queue_b = machine_st.stack.index_or_frame(b).prelude.attr_var_init_queue_b;
         let attr_var_init_bindings_b = machine_st.stack.index_or_frame(b).prelude.attr_var_init_bindings_b;
-
-<<<<<<< HEAD
-        machine_st.attr_var_init.backtrack(attr_var_init_queue_b, attr_var_init_bindings_b);
-=======
-        let attr_var_init_queue_b = machine_st.or_stack[b].attr_var_init_queue_b;
-        let attr_var_init_bindings_b = machine_st.or_stack[b].attr_var_init_bindings_b;
 
         machine_st.attr_var_init.backtrack(
             attr_var_init_queue_b,
             attr_var_init_bindings_b,
         );
->>>>>>> 5ccd3345
 
         machine_st.hb = machine_st.heap.h;
         machine_st.p += 1;
@@ -478,11 +467,7 @@
         machine_st.e = machine_st.stack.index_or_frame(b).prelude.e;
         machine_st.cp = machine_st.stack.index_or_frame(b).prelude.cp;
 
-<<<<<<< HEAD
         machine_st.stack.index_or_frame_mut(b).prelude.bp = machine_st.p.clone() + 1;
-=======
-        machine_st.or_stack[b].bp = machine_st.p.clone() + 1;
->>>>>>> 5ccd3345
 
         let old_tr = machine_st.stack.index_or_frame(b).prelude.tr;
         let curr_tr = machine_st.tr;
@@ -499,25 +484,12 @@
         machine_st.pstr_tr = machine_st.stack.index_or_frame(b).prelude.pstr_tr;
 
         machine_st.pstr_trail.truncate(machine_st.pstr_tr);
-<<<<<<< HEAD
-
         machine_st.heap.truncate(machine_st.stack.index_or_frame(b).prelude.h);
 
         let attr_var_init_queue_b = machine_st.stack.index_or_frame(b).prelude.attr_var_init_queue_b;
         let attr_var_init_bindings_b = machine_st.stack.index_or_frame(b).prelude.attr_var_init_bindings_b;
 
         machine_st.attr_var_init.backtrack(attr_var_init_queue_b, attr_var_init_bindings_b);
-=======
-        machine_st.heap.truncate(machine_st.or_stack[b].h);
-
-        let attr_var_init_queue_b = machine_st.or_stack[b].attr_var_init_queue_b;
-        let attr_var_init_bindings_b = machine_st.or_stack[b].attr_var_init_bindings_b;
-
-        machine_st.attr_var_init.backtrack(
-            attr_var_init_queue_b,
-            attr_var_init_bindings_b,
-        );
->>>>>>> 5ccd3345
 
         machine_st.hb = machine_st.heap.h;
         machine_st.p += offset;
@@ -533,8 +505,6 @@
             machine_st.registers[i] = machine_st.stack.index_or_frame(b)[i-1].clone();
         }
 
-        let old_e = machine_st.e;
-        
         machine_st.num_of_args = n;
         machine_st.e = machine_st.stack.index_or_frame(b).prelude.e;
         machine_st.cp = machine_st.stack.index_or_frame(b).prelude.cp;
@@ -545,8 +515,6 @@
         machine_st.unwind_trail(old_tr, curr_tr);
         machine_st.tr = machine_st.stack.index_or_frame(b).prelude.tr;
 
-        machine_st.pop_stack_frames(old_e);
-
         machine_st.trail.truncate(machine_st.tr);
 
         let old_pstr_tr = machine_st.stack.index_or_frame(b).prelude.pstr_tr;
@@ -556,32 +524,18 @@
         machine_st.pstr_tr = machine_st.stack.index_or_frame(b).prelude.pstr_tr;
 
         machine_st.pstr_trail.truncate(machine_st.pstr_tr);
-<<<<<<< HEAD
-
         machine_st.heap.truncate(machine_st.stack.index_or_frame(b).prelude.h);
 
         let attr_var_init_queue_b = machine_st.stack.index_or_frame(b).prelude.attr_var_init_queue_b;
         let attr_var_init_bindings_b = machine_st.stack.index_or_frame(b).prelude.attr_var_init_bindings_b;
-=======
-        machine_st.heap.truncate(machine_st.or_stack[b].h);
-
-        let attr_var_init_queue_b = machine_st.or_stack[b].attr_var_init_queue_b;
-        let attr_var_init_bindings_b = machine_st.or_stack[b].attr_var_init_bindings_b;
 
         machine_st.attr_var_init.backtrack(
             attr_var_init_queue_b,
-            attr_var_init_bindings_b,
-        );
->>>>>>> 5ccd3345
-
-        machine_st.attr_var_init.backtrack(attr_var_init_queue_b, attr_var_init_bindings_b);
-
-<<<<<<< HEAD
+            attr_var_init_bindings_b);
+
         machine_st.b = machine_st.stack.index_or_frame(b).prelude.b;
         machine_st.truncate_stack();
 
-=======
->>>>>>> 5ccd3345
         machine_st.hb = machine_st.heap.h;
         machine_st.p += offset;
 
@@ -596,8 +550,6 @@
             machine_st.registers[i] = machine_st.stack.index_or_frame(b)[i-1].clone();
         }
 
-        let old_e = machine_st.e;
-
         machine_st.num_of_args = n;
         machine_st.e = machine_st.stack.index_or_frame(b).prelude.e;
         machine_st.cp = machine_st.stack.index_or_frame(b).prelude.cp;
@@ -608,47 +560,30 @@
         machine_st.unwind_trail(old_tr, curr_tr);
         machine_st.tr = machine_st.stack.index_or_frame(b).prelude.tr;
 
-        machine_st.pop_stack_frames(old_e);
-
         machine_st.trail.truncate(machine_st.tr);
 
         let old_pstr_tr = machine_st.stack.index_or_frame(b).prelude.pstr_tr;
         let curr_pstr_tr = machine_st.pstr_tr;
 
         machine_st.unwind_pstr_trail(old_pstr_tr, curr_pstr_tr);
-<<<<<<< HEAD
         machine_st.pstr_tr = machine_st.stack.index_or_frame(b).prelude.pstr_tr;
-=======
->>>>>>> 5ccd3345
-
-        machine_st.pstr_tr = machine_st.or_stack[b].pstr_tr;
+
+        machine_st.pstr_tr = machine_st.stack.index_or_frame(b).prelude.pstr_tr;
         machine_st.pstr_trail.truncate(machine_st.pstr_tr);
 
-<<<<<<< HEAD
         machine_st.heap.truncate(machine_st.stack.index_or_frame(b).prelude.h);
-=======
-        machine_st.heap.truncate(machine_st.or_stack[b].h);
-
-        let attr_var_init_queue_b = machine_st.or_stack[b].attr_var_init_queue_b;
-        let attr_var_init_bindings_b = machine_st.or_stack[b].attr_var_init_bindings_b;
+
+        let attr_var_init_queue_b = machine_st.stack.index_or_frame(b).prelude.attr_var_init_queue_b;
+        let attr_var_init_bindings_b = machine_st.stack.index_or_frame(b).prelude.attr_var_init_bindings_b;
 
         machine_st.attr_var_init.backtrack(
             attr_var_init_queue_b,
-            attr_var_init_bindings_b,
+            attr_var_init_bindings_b
         );
->>>>>>> 5ccd3345
-
-        let attr_var_init_queue_b = machine_st.stack.index_or_frame(b).prelude.attr_var_init_queue_b;
-        let attr_var_init_bindings_b = machine_st.stack.index_or_frame(b).prelude.attr_var_init_bindings_b;
-
-<<<<<<< HEAD
-        machine_st.attr_var_init.backtrack(attr_var_init_queue_b, attr_var_init_bindings_b);
 
         machine_st.b = machine_st.stack.index_or_frame(b).prelude.b;
         machine_st.truncate_stack();
-        
-=======
->>>>>>> 5ccd3345
+
         machine_st.hb = machine_st.heap.h;
         machine_st.p += 1;
 
